# Licensed under a 3-clause BSD style license - see LICENSE.rst
# coding=utf-8

"""
MMT WFS Server
"""

import io
import os
import json
import pathlib
import redis

import numpy as np

import astropy.units as u

import logging
import logging.handlers

try:
    import tornado
except ImportError:
    raise RuntimeError("This server requires tornado.")
import tornado.web
import tornado.httpserver
import tornado.gen
import tornado.ioloop
import tornado.websocket
from tornado.process import Subprocess
from tornado.iostream import StreamClosedError
from tornado.concurrent import run_on_executor
from tornado.log import enable_pretty_logging
from concurrent.futures import ThreadPoolExecutor

import matplotlib
import matplotlib.pyplot as plt
from matplotlib.backends.backend_webagg_core import (FigureCanvasWebAggCore, new_figure_manager_given_figure)

from mmtwfs.wfs import WFSFactory
from mmtwfs.zernike import ZernikeVector
from mmtwfs.telescope import MMT


matplotlib.use('webagg')
glog = logging.getLogger('')
log = logging.getLogger('WFSsrv')
log.setLevel(logging.DEBUG)


def create_default_figures():
    zv = ZernikeVector(Z04=1)
    figures = {}
    ax = {}
    data = np.zeros((512, 512))
    tel = MMT(secondary='f5')  # secondary doesn't matter, just need methods for mirror forces/plots
    forces = tel.bending_forces(zv=zv)

    # stub for plot showing bkg-subtracted WFS image with aperture positions
    figures['slopes'], ax['slopes'] = plt.subplots()
    figures['slopes'].set_label("Aperture Positions and Spot Movement")
    ax['slopes'].imshow(data, cmap='Greys', origin='lower', interpolation='None')

    # stub for plot showing bkg-subtracted WFS image and residuals slopes of wavefront fit
    figures['residuals'], ax['residuals'] = plt.subplots()
    figures['residuals'].set_label("Zernike Fit Residuals")
    ax['residuals'].imshow(data, cmap='Greys', origin='lower', interpolation='None')

    # stub for zernike bar chart
    figures['barchart'] = zv.bar_chart()

    # stub for zernike fringe bar chart
    figures['fringebarchart'] = zv.fringe_bar_chart()

    # stubs for mirror forces
    figures['forces'] = tel.plot_forces(forces)
    figures['forces'].set_label("Requested M1 Actuator Forces")

    # stubs for mirror forces
    figures['totalforces'] = tel.plot_forces(forces)
    figures['totalforces'].set_label("Total M1 Actuator Forces")

    return figures


class WFSsrv(tornado.web.Application):
    class HomeHandler(tornado.web.RequestHandler):
        """
        Serves the main HTML page.
        """
        def get(self):
            self.render("home.html", current=self.application.wfs, wfslist=self.application.wfs_names)

    class SelectHandler(tornado.web.RequestHandler):
        def get(self):
            try:
                wfs = self.get_argument("wfs")
                if wfs in self.application.wfs_keys:
                    log.info(f"Setting {wfs}")
                    self.application.wfs = self.application.wfs_systems[wfs]
            except Exception as e:
                log.warning(f"Must specify valid wfs: {wfs}. ({e.__class__})")
            finally:
                self.finish()

    class WFSPageHandler(tornado.web.RequestHandler):
        def get(self):
            try:
                wfs = self.get_argument("wfs")
                if wfs in self.application.wfs_keys:
                    log.info(f"Setting {wfs}")
                    self.application.wfs = self.application.wfs_systems[wfs]
                    figkeys = []
                    ws_uris = []
                    fig_ids = []
                    log_uri = "ws://{req.host}/log".format(req=self.request)
                    for k, f in self.application.figures.items():
                        manager = self.application.managers[k]
                        fig_ids.append(manager.num)
                        figkeys.append(k)
                        ws_uri = "ws://{req.host}/{figdiv}/ws".format(req=self.request, figdiv=k)
                        ws_uris.append(ws_uri)

                    self.render(
                        "wfs.html",
                        wfsname=self.application.wfs.name,
                        ws_uris=ws_uris,
                        fig_ids=fig_ids,
                        figures=figkeys,
                        datadir=str(self.application.datadir) + "/",
                        modes=self.application.wfs.modes,
                        default_mode=self.application.wfs.default_mode,
                        m1_gain=self.application.wfs.m1_gain,
                        m2_gain=self.application.wfs.m2_gain,
                        log_uri=log_uri
                    )
            except Exception as e:
                log.warning(f"Must specify valid wfs: {wfs}. ({e})")
                self.finish()

    class ConnectHandler(tornado.web.RequestHandler):
        def get(self):
            if self.application.wfs is not None:
                if not self.application.wfs.connected:
                    self.application.wfs.connect()
                    if self.application.wfs.connected:
                        log.info(f"{self.application.wfs.name} is connected.")
                    else:
                        log.warning(f"Couldn't connect to {self.application.wfs.name}. Offline?")
                else:
                    log.info(f"{self.application.wfs.name} already connected")
            self.finish()

    class DisconnectHandler(tornado.web.RequestHandler):
        def get(self):
            if self.application.wfs is not None:
                if self.application.wfs.connected:
                    self.application.wfs.disconnect()
                    log.info(f"{self.application.wfs.name} is disconnected.")
                else:
                    log.info(f"{self.application.wfs.name} already disconnected")
            self.finish()

    class AnalyzeHandler(tornado.web.RequestHandler):
        executor = ThreadPoolExecutor(max_workers=10)

        @tornado.gen.coroutine
        def async_plot(self, func, *args):
            k = yield func(*args)
            self.complete_refresh(k)

        @run_on_executor
        def make_barchart(self, zernikes, zrms, residual):
            log.debug("Making bar chart...")
            waves = zrms.value / 550.0
            self.application.figures['barchart'] = zernikes.bar_chart(
                residual=residual,
                title=f"Total Wavefront RMS: {zrms.round(1)} ({np.round(waves, 2)} waves)"
            )
            return 'barchart'

        @run_on_executor
        def make_fringebarchart(self, zernikes, focus, cc_x, cc_y):
            log.debug("Making fringe bar chart...")
            self.application.figures['fringebarchart'] = zernikes.fringe_bar_chart(
                title="Focus: {0:0.1f}  CC_X: {1:0.1f}  CC_Y: {2:0.1f}".format(
                    focus,
                    cc_x,
                    cc_y,
                ),
                max_c=1500*u.nm,
            )
            return 'fringebarchart'

        @run_on_executor
        def make_totalforces(self, telescope, forces, m1focus):
            log.debug("Making total forces plot...")
            self.application.figures['totalforces'] = telescope.plot_forces(forces, m1focus)
            self.application.figures['totalforces'].set_label("Unmasked M1 Actuator Forces")
            return 'totalforces'

        @run_on_executor
        def make_pendingforces(self, telescope, forces, m1focus, limit):
            log.debug("Making pending forces plot...")
            self.application.figures['forces'] = telescope.plot_forces(
                forces,
                m1focus,
                limit=limit
            )
            self.application.figures['forces'].set_label("Requested M1 Actuator Forces")
            return 'forces'

        def complete_refresh(self, key):
            self.application.refresh_figure(key, self.application.figures[key])

        def get(self):
            self.application.close_figures()
            try:
                filename = self.get_argument("fitsfile")
                log.info(f"Analyzing {filename}...")
            except Exception as e:
                log.warning(f"No wfs or file specified. ({e.__class__})")

            mode = self.get_argument("mode", default=None)
            connect = self.get_argument("connect", default=True)
            spher = self.get_argument("spher", default=False)

            if spher == "true":
<<<<<<< HEAD
                spher_mask = ['Z11', 'Z22']
                log.info(f"Ignoring all spherical terms {str(spher_mask)}...")
            else:
                spher_mask = ['Z22']
                log.info(f"Only ignoring the high-order spherical terms {str(spher_mask)}...")
=======
                spher_mask = ['Z11']
                log.info(f"Excluding spherical aberration from M1 force calculations...")
            else:
                spher_mask = []
                log.info(f"Including spherical aberration in M1 force calculations...")
>>>>>>> bf12b175

            if os.path.isfile(filename) and not self.application.busy:
                self.application.busy = True
                if connect == "true":
                    self.application.wfs.connect()
                else:
                    self.application.wfs.disconnect()

                log.debug("Measuring slopes...")
                results = self.application.wfs.measure_slopes(filename, mode=mode, plot=True)
                if results['slopes'] is not None:
                    if 'seeing' in results:
                        log.info(f"Seeing (zenith): {results['seeing'].round(2)}")
                        log.info(f"Seeing (raw): {results['raw_seeing'].round(2)}")
                        if self.application.wfs.connected:
                            log.info("Publishing seeing values to redis.")
                            self.application.update_seeing(results)
                    tel = self.application.wfs.telescope

                    log.debug("Making slopes plot...")
                    self.application.figures['slopes'] = results['figures']['slopes']
                    self.application.refresh_figure('slopes', self.application.figures['slopes'])

                    log.debug("Fitting wavefront...")
                    zresults = self.application.wfs.fit_wavefront(results, plot=True)
                    if zresults['fit_report'].success:
                        log.info(f"Residual RMS: {zresults['residual_rms'].round(2)}")
                        self.application.figures['residuals'] = zresults['resid_plot']
                        self.application.refresh_figure('residuals', self.application.figures['residuals'])

                        zvec = zresults['zernike']
                        zvec_raw = zresults['rot_zernike']
                        zvec_ref = zresults['ref_zernike']
                        self.application.wavefront_fit = zvec.copy()

                        m1gain = self.application.wfs.m1_gain

                        # this is the total if we try to correct everything as fit
                        totforces, totm1focus, zv_totmasked = tel.calculate_primary_corrections(zvec.copy(), gain=m1gain)

                        self.async_plot(self.make_barchart, zvec.copy(), zresults['zernike_rms'], zresults['residual_rms'])
                        self.async_plot(self.make_totalforces, tel, totforces, totm1focus)

                        log.debug("Saving files and calculating corrections...")
                        zvec_file = self.application.datadir / (filename + ".zernike")
                        zvec_raw_file = self.application.datadir / (filename + ".raw.zernike")
                        zvec_ref_file = self.application.datadir / (filename + ".ref.zernike")
                        zvec.save(filename=zvec_file)
                        zvec_raw.save(filename=zvec_raw_file)
                        zvec_ref.save(filename=zvec_ref_file)

                        # check the RMS of the wavefront fit and only apply corrections if the fit is good enough.
                        # M2 can be more lenient to take care of large amounts of focus or coma.
                        if zresults['residual_rms'] < 4000 * u.nm:
                            self.application.has_pending_m1 = True
                            self.application.has_pending_coma = True
                            self.application.has_pending_focus = True
                            log.info(f"{filename}: all proposed corrections valid.")
                        elif zresults['residual_rms'] <= 7000 * u.nm:
                            self.application.has_pending_focus = True
                            log.warning(f"{filename}: only focus corrections valid.")
                        elif zresults['residual_rms'] > 7000 * u.nm:
                            log.error(f"{filename}: wavefront fit too poor; no valid corrections")

                        self.application.has_pending_recenter = True

                        self.application.pending_focus = self.application.wfs.calculate_focus(zvec.copy())

                        # only allow M1 corrections if we are reasonably close to good focus...
                        if self.application.pending_focus > 150 * u.um:
                            self.application.has_pending_m1 = False

                        self.application.pending_cc_x, self.application.pending_cc_y = self.application.wfs.calculate_cc(zvec.copy())
                        self.async_plot(
                            self.make_fringebarchart,
                            zvec.copy(),
                            self.application.pending_focus,
                            self.application.pending_cc_x,
                            self.application.pending_cc_y
                        )
                        log.debug("Calculating pending forces...")
                        self.application.pending_az, self.application.pending_el = self.application.wfs.calculate_recenter(results)
                        self.application.pending_forces, self.application.pending_m1focus, zv_masked = \
                            self.application.wfs.calculate_primary(zvec.copy(), mask=spher_mask)
                        self.application.pending_forcefile = self.application.datadir / (filename + ".forces")
                        zvec_masked_file = self.application.datadir / (filename + ".masked.zernike")
                        zv_masked.save(filename=zvec_masked_file)
                        limit = np.round(np.abs(self.application.pending_forces['force']).max())

                        self.async_plot(
                            self.make_pendingforces,
                            tel,
                            self.application.pending_forces,
                            self.application.pending_m1focus,
                            limit
                        )
                    else:
                        log.error(f"Wavefront fit failed: {filename}")
                        figures = create_default_figures()
                        figures['slopes'] = results['figures']['slopes']
                        self.application.refresh_figures(figures=figures)
                else:
                    log.error(f"Wavefront measurement failed: {filename}")
                    figures = create_default_figures()
                    figures['slopes'] = results['figures']['slopes']
                    self.application.refresh_figures(figures=figures)

            else:
                log.error(f"No such file: {filename}")

            self.write(json.dumps(self.application.wavefront_fit.pretty_print()))
            self.application.busy = False
            self.finish()

    class M1CorrectHandler(tornado.web.RequestHandler):
        def get(self):
            log.info("M1 corrections...")
            if self.application.has_pending_m1 and self.application.wfs.connected:
                self.application.wfs.telescope.correct_primary(
                    self.application.pending_forces,
                    self.application.pending_m1focus,
                    filename=self.application.pending_forcefile
                )
                max_f = self.application.pending_forces['force'].max()
                min_f = self.application.pending_forces['force'].min()
                log.info(f"Maximum force {round(max_f, 2)} N")
                log.info(f"Minimum force {round(min_f, 2)} N")
                log.info("Adjusting M1 focus by {0:0.1f}".format(self.application.pending_m1focus))
                self.application.has_pending_m1 = False
                self.write("Sending forces to cell and {0:0.1f} focus to secondary...".format(self.application.pending_m1focus))
            else:
                log.info("No M1 corrections sent")
                self.write("No M1 corrections sent")
            self.finish()

    class FocusCorrectHandler(tornado.web.RequestHandler):
        def get(self):
            log.info("M2 focus corrections...")
            if self.application.has_pending_focus and self.application.wfs.connected:
                self.application.wfs.secondary.focus(self.application.pending_focus)
                self.application.has_pending_focus = False
                log_str = "Sending {0:0.1f} focus to secondary...".format(
                    self.application.pending_focus
                )
                log.info(log_str)
                self.write(log_str)
            else:
                log.info("No focus corrections sent")
                self.write("No focus corrections sent")
            self.finish()

    class ComaCorrectHandler(tornado.web.RequestHandler):
        def get(self):
            log.info("M2 coma corrections...")
            if self.application.has_pending_coma and self.application.wfs.connected:
                self.application.wfs.secondary.correct_coma(self.application.pending_cc_x, self.application.pending_cc_y)
                self.application.has_pending_coma = False
                log_str = "Sending {0:0.1f}/{1:0.1f} CC_X/CC_Y to secondary...".format(
                    self.application.pending_cc_x,
                    self.application.pending_cc_y
                )
                log.info(log_str)
                self.write(log_str)
            else:
                log.info("No coma corrections sent")
                self.write("No coma corrections sent")
            self.finish()

    class RecenterHandler(tornado.web.RequestHandler):
        def get(self):
            log.info("Recentering...")
            if self.application.has_pending_recenter and self.application.wfs.connected:
                self.application.wfs.secondary.recenter(self.application.pending_az, self.application.pending_el)
                self.application.has_pending_recenter = False
                log_str = "Sending {0:0.1f}/{1:0.1f} of az/el to recenter...".format(
                    self.application.pending_az,
                    self.application.pending_el
                )
                log.info(log_str)
                self.write(log_str)
            else:
                log.info("No M2 recenter corrections sent")
                self.write("No M2 recenter corrections sent")
            self.finish()

    class RestartHandler(tornado.web.RequestHandler):
        def get(self):
            try:
                wfs = self.get_argument('wfs')
                self.application.restart_wfs(wfs)
                log.info(f"restarting {wfs}")
            except Exception as e:
                log.info(f"No wfs specified. ({e.__class__})")
            finally:
                self.finish()

    class DataDirHandler(tornado.web.RequestHandler):
        def get(self):
            try:
                datadir = self.get_argument("datadir")
                if os.path.isdir(datadir):
                    log.info(f"setting datadir to {datadir}")
                    self.application.datadir = pathlib.Path(datadir)
            except Exception as e:
                log.info(f"No datadir specified. ({e.__class__})")
            finally:
                self.finish()

    class M1GainHandler(tornado.web.RequestHandler):
        def get(self):
            if self.application.wfs is not None:
                self.write(f"{self.application.wfs.m1_gain}")
            else:
                self.write("no WFS selected.")

        def post(self):
            self.set_header("Content-Type", "text/plain")
            try:
                gain = float(self.get_body_argument('gain'))
                if self.application.wfs is not None:
                    if gain >= 0.0 and gain <= 1.0:
                        self.application.wfs.m1_gain = gain
                    else:
                        log.warning(f"Invalid M1 gain: {gain}")
                    log.info(f"Setting M1 gain to {gain}")
            except Exception as e:
                log.warning(f"No M1 gain specified: {e}")
                log.info(f"Body: {self.request.body}")

    class M2GainHandler(tornado.web.RequestHandler):
        def get(self):
            if self.application.wfs is not None:
                self.write(f"{self.application.wfs.m2_gain}")
            else:
                self.write("no WFS selected.")
            self.finish()

        def post(self):
            self.set_header("Content-Type", "text/plain")
            try:
                gain = float(self.get_body_argument('gain'))
                if self.application.wfs is not None:
                    if gain >= 0.0 and gain <= 1.0:
                        self.application.wfs.m2_gain = gain
                    else:
                        log.warning(f"Invalid M2 gain: {gain}")
                    log.info(f"Setting M2 gain to {gain}")
            except Exception as e:
                log.warning(f"No M2 gain specified: {e}")
                log.info(f"Body: {self.request.body}")
            finally:
                self.finish()

    class PendingHandler(tornado.web.RequestHandler):
        def get(self):
            self.write(f"M1: {self.application.has_pending_m1}")
            self.write(f"M2: {self.application.has_pending_m2}")
            self.write(f"recenter: {self.application.has_pending_recenter}")
            self.finish()

        def post(self):
            self.application.has_pending_m1 = False
            self.application.has_pending_m2 = False
            self.application.has_pending_recenter = False
            self.finish()

    class FilesHandler(tornado.web.RequestHandler):
        def get(self):
            p = self.application.datadir
            try:
                fullfiles = sorted(p.glob("*_*.fits"), key=lambda x: x.stat().st_mtime)
            except PermissionError as e:
                # started getting weird permission errors on hacksaw that looks like NFS race bug.
                # running 'ls' in the directory clears the error...
                log.warning(f"Permission error, {e.__class__}, while listing files in {p}...")
                os.system(f"ls {p} > /dev/null")
                fullfiles = []
            files = []
            for f in fullfiles:
                files.append(f.name)
            files.reverse()
            self.write(json.dumps(files))
            self.finish()

    class ZernikeFitHandler(tornado.web.RequestHandler):
        def get(self):
            self.write(json.dumps(self.application.wavefront_fit.pretty_print()))
            self.finish()

    class ClearM1Handler(tornado.web.RequestHandler):
        def get(self):
            self.application.wfs.clear_m1_corrections()
            log_str = "Cleared M1 forces and M2 m1spherical offsets..."
            self.write(log_str)
            self.finish()

    class ClearM2Handler(tornado.web.RequestHandler):
        def get(self):
            self.application.wfs.clear_m2_corrections()
            log_str = "Cleared M2 wfs offsets..."
            self.write(log_str)
            self.finish()

    class ClearHandler(tornado.web.RequestHandler):
        def get(self):
            self.application.close_figures()
            self.application.wfs.clear_corrections()
            figures = create_default_figures()
            self.application.refresh_figures(figures=figures)
            log_str = "Cleared M1 forces and M2 wfs/m1spherical offsets...."
            self.write(log_str)
            self.finish()

    class CompMirrorStatus(tornado.web.RequestHandler):
        def get(self):
            compmirror = self.application.wfs_systems['newf9'].compmirror
            status = compmirror.get_mirror()
            self.write(json.dumps(status))
            self.finish()

    class CompMirrorToggle(tornado.web.RequestHandler):
        def get(self):
            compmirror = self.application.wfs_systems['newf9'].compmirror
            status = compmirror.toggle_mirror()
            self.write(json.dumps(status))
            self.finish()

    class Download(tornado.web.RequestHandler):
        """
        Handles downloading of the figure in various file formats.
        """
        def get(self, fig, fmt):
            managers = self.application.managers

            mimetypes = {
                'ps': 'application/postscript',
                'eps': 'application/postscript',
                'pdf': 'application/pdf',
                'svg': 'image/svg+xml',
                'png': 'image/png',
                'jpeg': 'image/jpeg',
                'tif': 'image/tiff',
                'emf': 'application/emf'
            }

            self.set_header('Content-Type', mimetypes.get(fmt, 'binary'))

            buff = io.BytesIO()
            managers[fig].canvas.print_figure(buff, format=fmt)
            self.write(buff.getvalue())
            self.finish()

    class LogStreamer(tornado.websocket.WebSocketHandler):
        """
        A websocket for streaming log messages from log file to the browser.
        """
        def open(self):
            if hasattr(self, 'set_nodelay'):
                self.set_nodelay(False)
            filename = self.application.logfile
            self.proc = Subprocess(["tail", "-f", "-n", "0", filename],
                                   stdout=Subprocess.STREAM,
                                   stdin=Subprocess.STREAM,
                                   stderr=Subprocess.STREAM,
                                   bufsize=1)
            self.proc.set_exit_callback(self._close)
            tornado.ioloop.IOLoop.current().spawn_callback(self.stream_output)

        def _close(self, code):
            log.info(f"Log streaming process exited with code {code}...")
            self.close()

        def on_message(self, message):
            log.info(f"Received {message} from client...")

        def on_close(self, *args, **kwargs):
            log.info("Log streaming closed, cleaning up streaming process...")
            self.proc.proc.terminate()
            self.proc.proc.wait()

        @tornado.gen.coroutine
        def stream_output(self):
            try:
                while True:
                    line = yield self.proc.stdout.read_until(b"\n")
                    self.write_line(line.decode('utf-8'))
            except StreamClosedError:
                pass

        def write_line(self, html):
            if "WARNING" in html:
                color = "text-warning"
            elif "ERROR" in html:
                color = "text-danger"
            else:
                color = "text-success"
            if "tornado.access" not in html and "poppy" not in html and "DEBUG" not in html:
                html = "<samp><span class=%s>%s</span></samp>" % (color, html)
                html += "<script>$(\"#log\").scrollTop($(\"#log\")[0].scrollHeight);</script>"
                self.write_message(html.encode('utf-8'))

    class WebSocket(tornado.websocket.WebSocketHandler):
        """
        A websocket for interactive communication between the plot in
        the browser and the server.

        In addition to the methods required by tornado, it is required to
        have two callback methods:

            - ``send_json(json_content)`` is called by matplotlib when
              it needs to send json to the browser.  `json_content` is
              a JSON tree (Python dictionary), and it is the responsibility
              of this implementation to encode it as a string to send over
              the socket.

            - ``send_binary(blob)`` is called to send binary image data
              to the browser.
        """
        supports_binary = True

        def open(self, figname):
            # Register the websocket with the FigureManager.
            self.figname = figname
            manager = self.application.managers[figname]
            manager.add_web_socket(self)
            if hasattr(self, 'set_nodelay'):
                self.set_nodelay(True)

        def on_close(self):
            # When the socket is closed, deregister the websocket with
            # the FigureManager.
            manager = self.application.managers[self.figname]
            manager.remove_web_socket(self)

        def on_message(self, message):
            # The 'supports_binary' message is relevant to the
            # websocket itself.  The other messages get passed along
            # to matplotlib as-is.

            # Every message has a "type" and a "figure_id".
            message = json.loads(message)
            if message['type'] == 'supports_binary':
                self.supports_binary = message['value']
            else:
                manager = self.application.fig_id_map[message['figure_id']]
                manager.handle_json(message)

        def send_json(self, content):
            self.write_message(json.dumps(content))

        def send_binary(self, blob):
            if self.supports_binary:
                self.write_message(blob, binary=True)
            else:
                data_uri = "data:image/png;base64,{0}".format(
                    blob.encode('base64').replace('\n', ''))
                self.write_message(data_uri)

    def restart_wfs(self, wfs):
        """
        If there's a configuration change, provide a way to reload the specified WFS
        """
        del self.wfs_systems[wfs]
        self.wfs_systems[wfs] = WFSFactory(wfs=wfs)

    def close_figures(self):
        if self.figures is not None:
            plt.close('all')

    def refresh_figure(self, k, figure):
        if k not in self.managers:
            fignum = id(figure)
            self.managers[k] = new_figure_manager_given_figure(fignum, figure)
            self.fig_id_map[fignum] = self.managers[k]
        else:
            canvas = FigureCanvasWebAggCore(figure)
            self.managers[k].canvas = canvas
            self.managers[k].canvas.manager = self.managers[k]
            self.managers[k]._get_toolbar(canvas)
            self.managers[k]._send_event("refresh")
            self.managers[k].canvas.draw()

    def refresh_figures(self, figures=None):
        if figures is None:
            self.figures = create_default_figures()
        else:
            self.figures = figures

        for k, f in self.figures.items():
            self.refresh_figure(k, f)

    def set_redis(self, key, value):
        """
        Set and publish redis 'key' to 'value'
        """
        resp = (None, None)
        try:
            r1 = self.redis_server.set(key, value)
            r2 = self.redis_server.publish(key, value)
            resp = (r1, r2)
        except Exception as e:
            log.warning(f"Failed to set redis {key} to {value}: {e}")
        return resp

    def update_seeing(self, results):
        try:
            wfs_seeing = results['seeing'].round(2).value
            wfs_raw_seeing = results['raw_seeing'].round(2).value
            r1 = self.set_redis('wfs_seeing', wfs_seeing)
            r2 = self.set_redis('wfs_raw_seeing', wfs_raw_seeing)
            if None not in r1 and None not in r2:
                log.info(f"Set redis values wfs_seeing={wfs_seeing} and wfs_raw_seeing={wfs_raw_seeing}")
            else:
                log.warning("Problem sending seeing values to redis...")
        except Exception as e:
            log.warning(f'Error connecting to MMTO API server... : {e}')

    def __init__(self):
        if 'WFSROOT' in os.environ:
            self.datadir = pathlib.Path(os.environ['WFSROOT'])
        elif 'HOME' in os.environ:
            self.datadir = pathlib.Path(os.environ['HOME']) / "wfsdat"
        else:
            self.datadir = pathlib.Path("wfsdat")

        if not self.datadir.exists():
            self.datadir.mkdir(parents=True)

        if not self.datadir.is_dir():
            self.datadir.unlink()
            self.datadir.mkdir(parents=True)

        if os.path.isdir(self.datadir):
            self.logfile = self.datadir / "wfs.log"
            formatter = logging.Formatter("%(asctime)s - %(name)s - %(levelname)s - %(message)s")
            handler = logging.handlers.WatchedFileHandler(self.logfile)
            handler.setFormatter(formatter)
            glog.addHandler(handler)
            enable_pretty_logging()
        else:
            self.logfile = pathlib.Path("/dev/null")

        self.wfs = None
        self.wfs_systems = {}
        self.wfs_keys = ['newf9', 'f5', 'mmirs', 'binospec']
        self.wfs_names = {}
        for w in self.wfs_keys:
            self.wfs_systems[w] = WFSFactory(wfs=w)
            self.wfs_systems[w].nzern = 10  # hard-code this for now, but should be configurable/settable
            self.wfs_names[w] = self.wfs_systems[w].name

        self.busy = False
        self.has_pending_m1 = False
        self.has_pending_coma = False
        self.has_pending_focus = False
        self.has_pending_recenter = False

        self.figures = None
        self.managers = {}
        self.fig_id_map = {}
        self.refresh_figures()
        self.wavefront_fit = ZernikeVector(Z04=1)

        if 'REDISHOST' in os.environ:
            redis_host = os.environ['REDISHOST']
        else:
            redis_host = 'localhost'
        self.redis_server = redis.StrictRedis(host=redis_host, port=6379, db=0)

        handlers = [
            (r"/", self.HomeHandler),
            (r"/mpl\.js", tornado.web.RedirectHandler, dict(url="static/js/mpl.js")),
            (r"/select", self.SelectHandler),
            (r"/wfspage", self.WFSPageHandler),
            (r"/connect", self.ConnectHandler),
            (r"/disconnect", self.DisconnectHandler),
            (r"/analyze", self.AnalyzeHandler),
            (r"/m1correct", self.M1CorrectHandler),
            (r"/focuscorrect", self.FocusCorrectHandler),
            (r"/comacorrect", self.ComaCorrectHandler),
            (r"/recenter", self.RecenterHandler),
            (r"/restart", self.RestartHandler),
            (r"/setdatadir", self.DataDirHandler),
            (r"/m1gain", self.M1GainHandler),
            (r"/m2gain", self.M2GainHandler),
            (r"/clearpending", self.PendingHandler),
            (r"/files", self.FilesHandler),
            (r"/zfit", self.ZernikeFitHandler),
            (r"/clear", self.ClearHandler),
            (r"/clearm1", self.ClearM1Handler),
            (r"/clearm2", self.ClearM2Handler),
            (r"/compmirror", self.CompMirrorStatus),
            (r"/compmirrortoggle", self.CompMirrorToggle),
            (r'/download_([a-z]+).([a-z0-9.]+)', self.Download),
            (r'/log', self.LogStreamer),
            (r'/([a-z0-9.]+)/ws', self.WebSocket)
        ]

        settings = dict(
            template_path=os.path.join(os.path.dirname(__file__), "templates"),
            static_path=os.path.join(os.path.dirname(__file__), "static"),
            debug=True
        )
        super(WFSsrv, self).__init__(handlers, **settings)


def main():
    application = WFSsrv()

    http_server = tornado.httpserver.HTTPServer(application)
    http_server.listen(8080)

    print("http://127.0.0.1:8080/")
    print("Press Ctrl+C to quit")

    tornado.ioloop.IOLoop.instance().start()


if __name__ == "__main__":
    main()<|MERGE_RESOLUTION|>--- conflicted
+++ resolved
@@ -226,19 +226,11 @@
             spher = self.get_argument("spher", default=False)
 
             if spher == "true":
-<<<<<<< HEAD
                 spher_mask = ['Z11', 'Z22']
                 log.info(f"Ignoring all spherical terms {str(spher_mask)}...")
             else:
                 spher_mask = ['Z22']
                 log.info(f"Only ignoring the high-order spherical terms {str(spher_mask)}...")
-=======
-                spher_mask = ['Z11']
-                log.info(f"Excluding spherical aberration from M1 force calculations...")
-            else:
-                spher_mask = []
-                log.info(f"Including spherical aberration in M1 force calculations...")
->>>>>>> bf12b175
 
             if os.path.isfile(filename) and not self.application.busy:
                 self.application.busy = True
